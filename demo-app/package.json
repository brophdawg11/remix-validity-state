{
  "private": true,
  "name": "remix-validity-state-demo-app",
  "description": "Demo app for remix-validity-state",
  "license": "ISC",
  "engines": {
    "node": ">=14"
  },
  "sideEffects": false,
  "dependencies": {
    "@remix-run/react": "1.12.0",
    "@remix-run/serve": "1.12.0",
    "react": "^18.2.0",
    "react-dom": "^18.2.0",
    "remix-validity-state": "0.10.0"
  },
  "devDependencies": {
<<<<<<< HEAD
    "@remix-run/dev": "1.11.1",
    "@remix-run/eslint-config": "1.11.1",
    "@types/eslint": "8.4.10",
    "@types/react": "^18.0.27",
    "@types/react-dom": "^18.0.10",
    "eslint": "8.33.0",
    "eslint-config-prettier": "8.6.0",
    "prettier": "2.8.3",
    "typescript": "^4.9.4"
=======
    "@remix-run/dev": "1.12.0",
    "@remix-run/eslint-config": "1.12.0",
    "@types/eslint": "8.4.1",
    "@types/react": "^18.0.19",
    "@types/react-dom": "^18.0.6",
    "eslint": "8.12.0",
    "eslint-config-prettier": "8.5.0",
    "prettier": "2.6.1",
    "typescript": "4.9.5"
>>>>>>> 4c609cb2
  },
  "scripts": {
    "build": "NODE_ENV=production remix build",
    "dev": "NODE_ENV=development remix dev",
    "lint": "eslint --ext .js,.ts,.tsx .",
    "start": "NODE_ENV=production remix-serve build"
  }
}<|MERGE_RESOLUTION|>--- conflicted
+++ resolved
@@ -10,32 +10,20 @@
   "dependencies": {
     "@remix-run/react": "1.12.0",
     "@remix-run/serve": "1.12.0",
-    "react": "^18.2.0",
-    "react-dom": "^18.2.0",
+    "react": "18.2.0",
+    "react-dom": "18.2.0",
     "remix-validity-state": "0.10.0"
   },
   "devDependencies": {
-<<<<<<< HEAD
-    "@remix-run/dev": "1.11.1",
-    "@remix-run/eslint-config": "1.11.1",
+    "@remix-run/dev": "1.12.0",
+    "@remix-run/eslint-config": "1.12.0",
     "@types/eslint": "8.4.10",
-    "@types/react": "^18.0.27",
-    "@types/react-dom": "^18.0.10",
+    "@types/react": "18.0.27",
+    "@types/react-dom": "18.0.10",
     "eslint": "8.33.0",
     "eslint-config-prettier": "8.6.0",
     "prettier": "2.8.3",
-    "typescript": "^4.9.4"
-=======
-    "@remix-run/dev": "1.12.0",
-    "@remix-run/eslint-config": "1.12.0",
-    "@types/eslint": "8.4.1",
-    "@types/react": "^18.0.19",
-    "@types/react-dom": "^18.0.6",
-    "eslint": "8.12.0",
-    "eslint-config-prettier": "8.5.0",
-    "prettier": "2.6.1",
     "typescript": "4.9.5"
->>>>>>> 4c609cb2
   },
   "scripts": {
     "build": "NODE_ENV=production remix build",
