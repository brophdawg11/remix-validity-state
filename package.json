{
  "name": "remix-validity-state",
  "version": "0.10.0",
  "author": "matt@brophy.org",
  "description": "A Remix form validation library extending on the HTML ValidityState API",
  "main": "./dist/remix-validity-state.cjs.js",
  "module": "./dist/remix-validity-state.esm.js",
  "types": "./dist/index.d.ts",
  "files": [
    "src/",
    "dist/"
  ],
  "sideEffects": false,
  "engines": {
    "node": ">=18"
  },
  "repository": {
    "type": "git",
    "url": "git+https://github.com/brophdawg11/remix-validity-state.git"
  },
  "keywords": [
    "remix",
    "form",
    "input",
    "validation",
    "validitystate",
    "validity"
  ],
  "license": "ISC",
  "bugs": {
    "url": "https://github.com/brophdawg11/remix-validity-state/issues"
  },
  "homepage": "https://github.com/brophdawg11/remix-validity-state#readme",
  "scripts": {
    "build": "rollup -c ./rollup.config.js",
    "clean": "rm -rf dist/",
    "dev": "OUTPUT_DIR=demo-app/node_modules/remix-validity-state npm run build -- --watch",
    "format": "prettier --ignore-path .eslintignore --write ./ && npm run lint -- --fix",
    "lint": "eslint --ext .js,.ts,.tsx .",
    "prepublishOnly": "npm run clean && npm run build",
    "test": "npm run test"
  },
  "peerDependencies": {
    "react": ">=18",
    "react-dom": ">=18"
  },
  "devDependencies": {
<<<<<<< HEAD
    "@babel/plugin-transform-runtime": "7.19.6",
    "@babel/preset-env": "7.20.2",
    "@babel/preset-react": "7.18.6",
    "@babel/preset-typescript": "7.18.6",
    "@remix-run/eslint-config": "1.11.1",
    "@rollup/plugin-babel": "5.3.1",
    "@rollup/plugin-typescript": "^11.0.0",
    "@types/react": "^18.0.27",
    "eslint": "8.33.0",
    "eslint-config-prettier": "8.6.0",
    "prettier": "2.8.3",
    "rollup": "2.79.1",
    "typescript": "4.9.4"
=======
    "@babel/plugin-transform-runtime": "7.17.0",
    "@babel/preset-env": "7.16.11",
    "@babel/preset-react": "7.16.7",
    "@babel/preset-typescript": "7.18.6",
    "@remix-run/eslint-config": "1.3.4",
    "@rollup/plugin-babel": "5.3.1",
    "@rollup/plugin-typescript": "11.0.0",
    "@types/react": "^18.0.19",
    "eslint": "8.12.0",
    "eslint-config-prettier": "8.5.0",
    "prettier": "2.6.2",
    "rollup": "2.70.1",
    "typescript": "4.9.5"
>>>>>>> 4c609cb2
  },
  "dependencies": {
    "@babel/runtime": "7.20.13"
  }
}<|MERGE_RESOLUTION|>--- conflicted
+++ resolved
@@ -37,15 +37,13 @@
     "dev": "OUTPUT_DIR=demo-app/node_modules/remix-validity-state npm run build -- --watch",
     "format": "prettier --ignore-path .eslintignore --write ./ && npm run lint -- --fix",
     "lint": "eslint --ext .js,.ts,.tsx .",
-    "prepublishOnly": "npm run clean && npm run build",
-    "test": "npm run test"
+    "prepublishOnly": "npm run clean && npm run build"
   },
   "peerDependencies": {
     "react": ">=18",
     "react-dom": ">=18"
   },
   "devDependencies": {
-<<<<<<< HEAD
     "@babel/plugin-transform-runtime": "7.19.6",
     "@babel/preset-env": "7.20.2",
     "@babel/preset-react": "7.18.6",
@@ -58,22 +56,7 @@
     "eslint-config-prettier": "8.6.0",
     "prettier": "2.8.3",
     "rollup": "2.79.1",
-    "typescript": "4.9.4"
-=======
-    "@babel/plugin-transform-runtime": "7.17.0",
-    "@babel/preset-env": "7.16.11",
-    "@babel/preset-react": "7.16.7",
-    "@babel/preset-typescript": "7.18.6",
-    "@remix-run/eslint-config": "1.3.4",
-    "@rollup/plugin-babel": "5.3.1",
-    "@rollup/plugin-typescript": "11.0.0",
-    "@types/react": "^18.0.19",
-    "eslint": "8.12.0",
-    "eslint-config-prettier": "8.5.0",
-    "prettier": "2.6.2",
-    "rollup": "2.70.1",
     "typescript": "4.9.5"
->>>>>>> 4c609cb2
   },
   "dependencies": {
     "@babel/runtime": "7.20.13"
